--- conflicted
+++ resolved
@@ -55,23 +55,6 @@
 	}
 }
 
-<<<<<<< HEAD
-func newCtx(s string) context.Context {
-	return namespaces.WithNamespace(context.Background(), s)
-}
-
-func newBusyboxSourceSnapshot(ctx context.Context, t *testing.T, w *base.Worker, sm *session.Manager) cache.ImmutableRef {
-	img, err := source.NewImageIdentifier("docker.io/library/busybox:latest")
-	require.NoError(t, err)
-	src, err := w.SourceManager.Resolve(ctx, img, sm)
-	require.NoError(t, err)
-	snap, err := src.Snapshot(ctx, nil)
-	require.NoError(t, err)
-	return snap
-}
-
-=======
->>>>>>> 91067efc
 func TestRuncWorker(t *testing.T) {
 	t.Parallel()
 	checkRequirement(t)
