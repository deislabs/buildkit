--- conflicted
+++ resolved
@@ -167,11 +167,7 @@
 	return key
 }
 
-<<<<<<< HEAD
-func (gs *gitSource) Resolve(ctx context.Context, id source.Identifier, sm *session.Manager, g session.Group) (source.SourceInstance, error) {
-=======
 func (gs *gitSource) Resolve(ctx context.Context, id source.Identifier, sm *session.Manager, _ solver.Vertex) (source.SourceInstance, error) {
->>>>>>> 91067efc
 	gitIdentifier, ok := id.(*source.GitIdentifier)
 	if !ok {
 		return nil, errors.Errorf("invalid git identifier %v", id)
@@ -236,11 +232,7 @@
 	})
 }
 
-<<<<<<< HEAD
-func (gs *gitSourceHandler) CacheKey(ctx context.Context, g session.Group, index int) (string, bool, error) {
-=======
 func (gs *gitSourceHandler) CacheKey(ctx context.Context, g session.Group, index int) (string, solver.CacheOpts, bool, error) {
->>>>>>> 91067efc
 	remote := gs.src.Remote
 	ref := gs.src.Ref
 	if ref == "" {
@@ -293,11 +285,7 @@
 	cacheKey := gs.cacheKey
 	if cacheKey == "" {
 		var err error
-<<<<<<< HEAD
-		cacheKey, _, err = gs.CacheKey(ctx, g, 0)
-=======
 		cacheKey, _, _, err = gs.CacheKey(ctx, g, 0)
->>>>>>> 91067efc
 		if err != nil {
 			return nil, err
 		}
