package containerimage

import (
	"context"
	"encoding/json"
	"fmt"
	"runtime"
	"strings"
<<<<<<< HEAD
	"sync"
=======
>>>>>>> 71cf6f5f
	"time"

	"github.com/containerd/containerd/content"
	"github.com/containerd/containerd/diff"
	"github.com/containerd/containerd/images"
	ctdlabels "github.com/containerd/containerd/labels"
	"github.com/containerd/containerd/leases"
	"github.com/containerd/containerd/platforms"
	"github.com/containerd/containerd/remotes/docker"
	"github.com/containerd/containerd/snapshots"
	"github.com/docker/docker/errdefs"
	"github.com/moby/buildkit/cache"
	"github.com/moby/buildkit/client/llb"
	"github.com/moby/buildkit/session"
	"github.com/moby/buildkit/snapshot"
	"github.com/moby/buildkit/solver"
	"github.com/moby/buildkit/source"
	"github.com/moby/buildkit/util/flightcontrol"
	"github.com/moby/buildkit/util/imageutil"
	"github.com/moby/buildkit/util/leaseutil"
	"github.com/moby/buildkit/util/progress"
	"github.com/moby/buildkit/util/progress/controller"
	"github.com/moby/buildkit/util/pull"
	"github.com/moby/buildkit/util/resolver"
	digest "github.com/opencontainers/go-digest"
	"github.com/opencontainers/image-spec/identity"
	specs "github.com/opencontainers/image-spec/specs-go/v1"
	"github.com/pkg/errors"
)

// TODO: break apart containerd specifics like contentstore so the resolver
// code can be used with any implementation

type SourceOpt struct {
	Snapshotter   snapshot.Snapshotter
	ContentStore  content.Store
	Applier       diff.Applier
	CacheAccessor cache.Accessor
	ImageStore    images.Store // optional
	RegistryHosts docker.RegistryHosts
	LeaseManager  leases.Manager
}

type Source struct {
	SourceOpt
	g flightcontrol.Group
}

var _ source.Source = &Source{}

func NewSource(opt SourceOpt) (*Source, error) {
	is := &Source{
		SourceOpt: opt,
	}

	return is, nil
}

func (is *Source) ID() string {
	return source.DockerImageScheme
}

func (is *Source) ResolveImageConfig(ctx context.Context, ref string, opt llb.ResolveImageConfigOpt, sm *session.Manager, g session.Group) (digest.Digest, []byte, error) {
	type t struct {
		dgst digest.Digest
		dt   []byte
	}
	key := ref
	if platform := opt.Platform; platform != nil {
		key += platforms.Format(*platform)
	}

	rm, err := source.ParseImageResolveMode(opt.ResolveMode)
	if err != nil {
		return "", nil, err
	}

	res, err := is.g.Do(ctx, key, func(ctx context.Context) (interface{}, error) {
		res := resolver.DefaultPool.GetResolver(is.RegistryHosts, ref, "pull", sm, g).WithImageStore(is.ImageStore, rm)
		dgst, dt, err := imageutil.Config(ctx, ref, res, is.ContentStore, is.LeaseManager, opt.Platform)
		if err != nil {
			return nil, err
		}
		return &t{dgst: dgst, dt: dt}, nil
	})
	if err != nil {
		return "", nil, err
	}
	typed := res.(*t)
	return typed.dgst, typed.dt, nil
}

func (is *Source) Resolve(ctx context.Context, id source.Identifier, sm *session.Manager, vtx solver.Vertex) (source.SourceInstance, error) {
	imageIdentifier, ok := id.(*source.ImageIdentifier)
	if !ok {
		return nil, errors.Errorf("invalid image identifier %v", id)
	}

	platform := platforms.DefaultSpec()
	if imageIdentifier.Platform != nil {
		platform = *imageIdentifier.Platform
	}

	pullerUtil := &pull.Puller{
		ContentStore: is.ContentStore,
		Platform:     platform,
		Src:          imageIdentifier.Reference,
	}
	p := &puller{
		CacheAccessor:  is.CacheAccessor,
		LeaseManager:   is.LeaseManager,
		Puller:         pullerUtil,
		id:             imageIdentifier,
		RegistryHosts:  is.RegistryHosts,
		ImageStore:     is.ImageStore,
		Mode:           imageIdentifier.ResolveMode,
		Ref:            imageIdentifier.Reference.String(),
		SessionManager: sm,
		vtx:            vtx,
	}
	return p, nil
}

type puller struct {
	CacheAccessor  cache.Accessor
	LeaseManager   leases.Manager
	RegistryHosts  docker.RegistryHosts
	ImageStore     images.Store
	Mode           source.ResolveMode
	Ref            string
	SessionManager *session.Manager
	id             *source.ImageIdentifier
	vtx            solver.Vertex

	g                flightcontrol.Group
	cacheKeyErr      error
	cacheKeyDone     bool
	releaseTmpLeases func(context.Context) error
	descHandlers     cache.DescHandlers
	manifest         *pull.PulledManifests
	manifestKey      string
	configKey        string
	*pull.Puller
}

func mainManifestKey(ctx context.Context, desc specs.Descriptor, platform specs.Platform) (digest.Digest, error) {
	dt, err := json.Marshal(struct {
		Digest  digest.Digest
		OS      string
		Arch    string
		Variant string `json:",omitempty"`
	}{
		Digest:  desc.Digest,
		OS:      platform.OS,
		Arch:    platform.Architecture,
		Variant: platform.Variant,
	})
	if err != nil {
		return "", err
	}
	return digest.FromBytes(dt), nil
}

func (p *puller) CacheKey(ctx context.Context, g session.Group, index int) (cacheKey string, cacheOpts solver.CacheOpts, cacheDone bool, err error) {
	p.Puller.Resolver = resolver.DefaultPool.GetResolver(p.RegistryHosts, p.Ref, "pull", p.SessionManager, g).WithImageStore(p.ImageStore, p.id.ResolveMode)

	_, err = p.g.Do(ctx, "", func(ctx context.Context) (_ interface{}, err error) {
		if p.cacheKeyErr != nil || p.cacheKeyDone == true {
			return nil, p.cacheKeyErr
		}
		defer func() {
			if !errors.Is(err, context.Canceled) {
				p.cacheKeyErr = err
			}
		}()
		ctx, done, err := leaseutil.WithLease(ctx, p.LeaseManager, leases.WithExpiration(5*time.Minute), leaseutil.MakeTemporary)
		if err != nil {
			return nil, err
		}
		p.releaseTmpLeases = done
		imageutil.AddLease(p.releaseTmpLeases)
		defer func() {
			if err != nil {
				p.releaseTmpLeases(ctx)
			}
		}()

		resolveProgressDone := oneOffProgress(ctx, "resolve "+p.Src.String())
		defer func() {
			resolveProgressDone(err)
		}()

		p.manifest, err = p.PullManifests(ctx)
		if err != nil {
			return nil, err
		}

		if len(p.manifest.Descriptors) > 0 {
			pw, _, _ := progress.FromContext(ctx)
			progressController := &controller.Controller{
				Writer: pw,
			}
			if p.vtx != nil {
				progressController.Digest = p.vtx.Digest()
				progressController.Name = p.vtx.Name()
			}

			p.descHandlers = cache.DescHandlers(make(map[digest.Digest]*cache.DescHandler))
<<<<<<< HEAD
			for i, desc := range p.manifest.Remote.Descriptors {
=======
			for i, desc := range p.manifest.Descriptors {
>>>>>>> 71cf6f5f

				// Hints for remote/stargz snapshotter for searching for remote snapshots
				labels := snapshots.FilterInheritedLabels(desc.Annotations)
				if labels == nil {
					labels = make(map[string]string)
				}
				labels["containerd.io/snapshot/remote/stargz.reference"] = p.manifest.Ref
				labels["containerd.io/snapshot/remote/stargz.digest"] = desc.Digest.String()
				var (
					layersKey = "containerd.io/snapshot/remote/stargz.layers"
					layers    string
				)
<<<<<<< HEAD
				for _, l := range p.manifest.Remote.Descriptors[i:] {
=======
				for _, l := range p.manifest.Descriptors[i:] {
>>>>>>> 71cf6f5f
					ls := fmt.Sprintf("%s,", l.Digest.String())
					// This avoids the label hits the size limitation.
					// Skipping layers is allowed here and only affects performance.
					if err := ctdlabels.Validate(layersKey, layers+ls); err != nil {
						break
					}
					layers += ls
				}
				labels[layersKey] = strings.TrimSuffix(layers, ",")

				p.descHandlers[desc.Digest] = &cache.DescHandler{
<<<<<<< HEAD
					Provider:       p.manifest.Remote.Provider,
=======
					Provider:       p.manifest.Provider,
>>>>>>> 71cf6f5f
					Progress:       progressController,
					SnapshotLabels: labels,
				}
			}
		}

		desc := p.manifest.MainManifestDesc
		k, err := mainManifestKey(ctx, desc, p.Platform)
		if err != nil {
			return nil, err
		}
		p.manifestKey = k.String()

		dt, err := content.ReadBlob(ctx, p.ContentStore, p.manifest.ConfigDesc)
		if err != nil {
			return nil, err
		}
		p.configKey = cacheKeyFromConfig(dt).String()
		p.cacheKeyDone = true
		return nil, nil
	})
	if err != nil {
		return "", nil, false, err
	}

	cacheOpts = solver.CacheOpts(make(map[interface{}]interface{}))
	for dgst, descHandler := range p.descHandlers {
		cacheOpts[cache.DescHandlerKey(dgst)] = descHandler
	}

	cacheDone = index > 0
	if index == 0 || p.configKey == "" {
		return p.manifestKey, cacheOpts, cacheDone, nil
	}
	return p.configKey, cacheOpts, cacheDone, nil
}

func (p *puller) Snapshot(ctx context.Context, g session.Group) (ir cache.ImmutableRef, err error) {
	p.Puller.Resolver = resolver.DefaultPool.GetResolver(p.RegistryHosts, p.Ref, "pull", p.SessionManager, g).WithImageStore(p.ImageStore, p.id.ResolveMode)

	if len(p.manifest.Descriptors) == 0 {
		return nil, nil
	}
	defer p.releaseTmpLeases(ctx)

	var current cache.ImmutableRef
	defer func() {
		if err != nil && current != nil {
			current.Release(context.TODO())
		}
	}()

	var parent cache.ImmutableRef
	for _, layerDesc := range p.manifest.Descriptors {
		parent = current
		current, err = p.CacheAccessor.GetByBlob(ctx, layerDesc, parent,
			p.descHandlers, cache.WithImageRef(p.manifest.Ref))
		if parent != nil {
			parent.Release(context.TODO())
		}
		if err != nil {
			return nil, err
		}
	}

	for _, desc := range p.manifest.Nonlayers {
		if _, err := p.ContentStore.Info(ctx, desc.Digest); errdefs.IsNotFound(err) {
			// manifest or config must have gotten gc'd after CacheKey, re-pull them
			ctx, done, err := leaseutil.WithLease(ctx, p.LeaseManager, leaseutil.MakeTemporary)
			if err != nil {
				return nil, err
			}
			defer done(ctx)

			if _, err := p.PullManifests(ctx); err != nil {
				return nil, err
			}
		} else if err != nil {
			return nil, err
		}

		if err := p.LeaseManager.AddResource(ctx, leases.Lease{ID: current.ID()}, leases.Resource{
			ID:   desc.Digest.String(),
			Type: "content",
		}); err != nil {
			return nil, err
		}
	}

	if current != nil && p.Platform.OS == "windows" && runtime.GOOS != "windows" {
		if err := markRefLayerTypeWindows(current); err != nil {
			return nil, err
		}
	}

	if p.id.RecordType != "" && cache.GetRecordType(current) == "" {
		if err := cache.SetRecordType(current, p.id.RecordType); err != nil {
			return nil, err
		}
	}

	return current, nil
}

func markRefLayerTypeWindows(ref cache.ImmutableRef) error {
	if parent := ref.Parent(); parent != nil {
		defer parent.Release(context.TODO())
		if err := markRefLayerTypeWindows(parent); err != nil {
			return err
		}
	}
	return cache.SetLayerType(ref, "windows")
}

// cacheKeyFromConfig returns a stable digest from image config. If image config
// is a known oci image we will use chainID of layers.
func cacheKeyFromConfig(dt []byte) digest.Digest {
	var img specs.Image
	err := json.Unmarshal(dt, &img)
	if err != nil {
		return digest.FromBytes(dt)
	}
	if img.RootFS.Type != "layers" || len(img.RootFS.DiffIDs) == 0 {
		return ""
	}
	return identity.ChainID(img.RootFS.DiffIDs)
}

func oneOffProgress(ctx context.Context, id string) func(err error) error {
	pw, _, _ := progress.FromContext(ctx)
	now := time.Now()
	st := progress.Status{
		Started: &now,
	}
	pw.Write(id, st)
	return func(err error) error {
		// TODO: set error on status
		now := time.Now()
		st.Completed = &now
		pw.Write(id, st)
		pw.Close()
		return err
	}
}<|MERGE_RESOLUTION|>--- conflicted
+++ resolved
@@ -6,10 +6,6 @@
 	"fmt"
 	"runtime"
 	"strings"
-<<<<<<< HEAD
-	"sync"
-=======
->>>>>>> 71cf6f5f
 	"time"
 
 	"github.com/containerd/containerd/content"
@@ -218,11 +214,7 @@
 			}
 
 			p.descHandlers = cache.DescHandlers(make(map[digest.Digest]*cache.DescHandler))
-<<<<<<< HEAD
-			for i, desc := range p.manifest.Remote.Descriptors {
-=======
 			for i, desc := range p.manifest.Descriptors {
->>>>>>> 71cf6f5f
 
 				// Hints for remote/stargz snapshotter for searching for remote snapshots
 				labels := snapshots.FilterInheritedLabels(desc.Annotations)
@@ -235,11 +227,7 @@
 					layersKey = "containerd.io/snapshot/remote/stargz.layers"
 					layers    string
 				)
-<<<<<<< HEAD
-				for _, l := range p.manifest.Remote.Descriptors[i:] {
-=======
 				for _, l := range p.manifest.Descriptors[i:] {
->>>>>>> 71cf6f5f
 					ls := fmt.Sprintf("%s,", l.Digest.String())
 					// This avoids the label hits the size limitation.
 					// Skipping layers is allowed here and only affects performance.
@@ -251,11 +239,7 @@
 				labels[layersKey] = strings.TrimSuffix(layers, ",")
 
 				p.descHandlers[desc.Digest] = &cache.DescHandler{
-<<<<<<< HEAD
-					Provider:       p.manifest.Remote.Provider,
-=======
 					Provider:       p.manifest.Provider,
->>>>>>> 71cf6f5f
 					Progress:       progressController,
 					SnapshotLabels: labels,
 				}
