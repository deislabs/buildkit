--- conflicted
+++ resolved
@@ -686,11 +686,8 @@
 		} else {
 			header = metadata.Pairs("user-agent", t.userAgent)
 		}
-<<<<<<< HEAD
-=======
 		// Note: The header fields are compressed with hpack after this call returns.
 		// No WireLength field is set here.
->>>>>>> 71cf6f5f
 		outHeader := &stats.OutHeader{
 			Client:      true,
 			FullMethod:  callHdr.Method,
