--- conflicted
+++ resolved
@@ -54,11 +54,7 @@
 	var ot *bool
 	i := &imageExporterInstance{
 		imageExporter:    e,
-<<<<<<< HEAD
-		layerCompression: blobs.DefaultCompression,
-=======
 		layerCompression: compression.Default,
->>>>>>> 91067efc
 	}
 	for k, v := range opt {
 		switch k {
@@ -169,11 +165,7 @@
 	timeoutCtx, cancel := context.WithTimeout(ctx, 5*time.Second)
 	defer cancel()
 
-<<<<<<< HEAD
-	caller, err := e.opt.SessionManager.Get(timeoutCtx, sessionID)
-=======
 	caller, err := e.opt.SessionManager.Get(timeoutCtx, sessionID, false)
->>>>>>> 91067efc
 	if err != nil {
 		return nil, err
 	}
