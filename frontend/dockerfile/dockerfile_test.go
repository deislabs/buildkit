--- conflicted
+++ resolved
@@ -1206,12 +1206,9 @@
 }
 
 func testExportMultiPlatform(t *testing.T, sb integration.Sandbox) {
-<<<<<<< HEAD
-	testutil.SetTestCode(t)
-
-=======
 	skipDockerd(t, sb)
->>>>>>> 462d7ceb
+
+	testutil.SetTestCode(t)
 	f := getFrontend(t, sb)
 
 	dockerfile := []byte(`
@@ -1904,12 +1901,9 @@
 }
 
 func testDockerfileDirs(t *testing.T, sb integration.Sandbox) {
-<<<<<<< HEAD
-	testutil.SetTestCode(t)
-
-=======
 	skipDockerd(t, sb)
->>>>>>> 462d7ceb
+
+	testutil.SetTestCode(t)
 	f := getFrontend(t, sb)
 	f.RequiresBuildctl(t)
 
@@ -1978,12 +1972,9 @@
 }
 
 func testDockerfileInvalidCommand(t *testing.T, sb integration.Sandbox) {
-<<<<<<< HEAD
-	testutil.SetTestCode(t)
-
-=======
+	testutil.SetTestCode(t)
+
 	skipDockerd(t, sb)
->>>>>>> 462d7ceb
 	f := getFrontend(t, sb)
 	f.RequiresBuildctl(t)
 	dockerfile := []byte(`
@@ -2010,12 +2001,9 @@
 }
 
 func testDockerfileADDFromURL(t *testing.T, sb integration.Sandbox) {
-<<<<<<< HEAD
-	testutil.SetTestCode(t)
-
-=======
+	testutil.SetTestCode(t)
+
 	skipDockerd(t, sb)
->>>>>>> 462d7ceb
 	f := getFrontend(t, sb)
 	f.RequiresBuildctl(t)
 
@@ -2098,12 +2086,9 @@
 }
 
 func testDockerfileAddArchive(t *testing.T, sb integration.Sandbox) {
-<<<<<<< HEAD
-	testutil.SetTestCode(t)
-
-=======
+	testutil.SetTestCode(t)
+
 	skipDockerd(t, sb)
->>>>>>> 462d7ceb
 	f := getFrontend(t, sb)
 	f.RequiresBuildctl(t)
 
@@ -2352,12 +2337,9 @@
 }
 
 func testSymlinkDestination(t *testing.T, sb integration.Sandbox) {
-<<<<<<< HEAD
-	testutil.SetTestCode(t)
-
-=======
+	testutil.SetTestCode(t)
+
 	skipDockerd(t, sb)
->>>>>>> 462d7ceb
 	f := getFrontend(t, sb)
 	f.RequiresBuildctl(t)
 
@@ -2477,11 +2459,8 @@
 }
 
 func testExposeExpansion(t *testing.T, sb integration.Sandbox) {
-<<<<<<< HEAD
-	testutil.SetTestCode(t)
-=======
+	testutil.SetTestCode(t)
 	skipDockerd(t, sb)
->>>>>>> 462d7ceb
 
 	f := getFrontend(t, sb)
 
@@ -2676,12 +2655,9 @@
 }
 
 func testExportedHistory(t *testing.T, sb integration.Sandbox) {
-<<<<<<< HEAD
-	testutil.SetTestCode(t)
-
-=======
+	testutil.SetTestCode(t)
+
 	skipDockerd(t, sb)
->>>>>>> 462d7ceb
 	f := getFrontend(t, sb)
 	f.RequiresBuildctl(t)
 
@@ -2773,12 +2749,9 @@
 }
 
 func testUser(t *testing.T, sb integration.Sandbox) {
-<<<<<<< HEAD
-	testutil.SetTestCode(t)
-=======
+	testutil.SetTestCode(t)
+
 	skipDockerd(t, sb)
->>>>>>> 462d7ceb
-
 	f := getFrontend(t, sb)
 
 	dockerfile := []byte(`
@@ -3557,12 +3530,9 @@
 }
 
 func testLabels(t *testing.T, sb integration.Sandbox) {
-<<<<<<< HEAD
-	testutil.SetTestCode(t)
-
-=======
+	testutil.SetTestCode(t)
+
 	skipDockerd(t, sb)
->>>>>>> 462d7ceb
 	f := getFrontend(t, sb)
 
 	dockerfile := []byte(`
@@ -3750,12 +3720,9 @@
 }
 
 func testCacheMultiPlatformImportExport(t *testing.T, sb integration.Sandbox) {
-<<<<<<< HEAD
-	testutil.SetTestCode(t)
-
-=======
+	testutil.SetTestCode(t)
+
 	skipDockerd(t, sb)
->>>>>>> 462d7ceb
 	f := getFrontend(t, sb)
 
 	registry, err := sb.NewRegistry()
@@ -3881,12 +3848,9 @@
 }
 
 func testCacheImportExport(t *testing.T, sb integration.Sandbox) {
-<<<<<<< HEAD
-	testutil.SetTestCode(t)
-
-=======
+	testutil.SetTestCode(t)
+
 	skipDockerd(t, sb)
->>>>>>> 462d7ceb
 	f := getFrontend(t, sb)
 
 	registry, err := sb.NewRegistry()
@@ -3989,12 +3953,9 @@
 }
 
 func testReproducibleIDs(t *testing.T, sb integration.Sandbox) {
-<<<<<<< HEAD
-	testutil.SetTestCode(t)
-
-=======
+	testutil.SetTestCode(t)
+
 	skipDockerd(t, sb)
->>>>>>> 462d7ceb
 	f := getFrontend(t, sb)
 
 	dockerfile := []byte(`
