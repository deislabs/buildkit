--- conflicted
+++ resolved
@@ -60,13 +60,8 @@
 	if errors.Is(err, io.EOF) || errors.Is(err, syscall.ECONNRESET) || errors.Is(err, syscall.EPIPE) {
 		return true
 	}
-<<<<<<< HEAD
-	// catches TLS timeout or other network-related temporary errors.
-	if ne, ok := errors.Cause(err).(net.Error); ok && (ne.Timeout() || ne.Temporary()) {
-=======
 	// catches TLS timeout or other network-related temporary errors
 	if ne, ok := errors.Cause(err).(net.Error); ok && ne.Temporary() {
->>>>>>> d3e0a6f2
 		return true
 	}
 	// https://github.com/containerd/containerd/pull/4724
